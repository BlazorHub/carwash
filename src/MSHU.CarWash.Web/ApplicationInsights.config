<<<<<<< HEAD
<?xml version="1.0" encoding="utf-8"?>
<ApplicationInsights xmlns="http://schemas.microsoft.com/ApplicationInsights/2013/Settings">
  <TelemetryModules>
    <Add Type="Microsoft.ApplicationInsights.DependencyCollector.DependencyTrackingTelemetryModule, Microsoft.AI.DependencyCollector" />
    <Add Type="Microsoft.ApplicationInsights.Extensibility.PerfCounterCollector.PerformanceCollectorModule, Microsoft.AI.PerfCounterCollector">
      <!--
      Use the following syntax here to collect additional performance counters:
      
      <Counters>
        <Add PerformanceCounter="\Process(??APP_WIN32_PROC??)\Handle Count" ReportAs="Process handle count" />
        ...
      </Counters>
      
      PerformanceCounter must be either \CategoryName(InstanceName)\CounterName or \CategoryName\CounterName
      
      Counter names may only contain letters, round brackets, forward slashes, hyphens, underscores, spaces and dots.
      You may provide an optional ReportAs attribute which will be used as the metric name when reporting counter data.
      For the purposes of reporting, metric names will be sanitized by removing all invalid characters from the resulting metric name.
      
      NOTE: performance counters configuration will be lost upon NuGet upgrade.
      
      The following placeholders are supported as InstanceName:
        ??APP_WIN32_PROC?? - instance name of the application process  for Win32 counters.
        ??APP_W3SVC_PROC?? - instance name of the application IIS worker process for IIS/ASP.NET counters.
        ??APP_CLR_PROC?? - instance name of the application CLR process for .NET counters.
      -->
    </Add>
    <Add Type="Microsoft.ApplicationInsights.Extensibility.Implementation.Tracing.DiagnosticsTelemetryModule, Microsoft.ApplicationInsights" />
    <Add Type="Microsoft.ApplicationInsights.WindowsServer.DeveloperModeWithDebuggerAttachedTelemetryModule, Microsoft.AI.WindowsServer" />
    <Add Type="Microsoft.ApplicationInsights.Web.RequestTrackingTelemetryModule, Microsoft.AI.Web" />
    <Add Type="Microsoft.ApplicationInsights.Web.ExceptionTrackingTelemetryModule, Microsoft.AI.Web" />
  </TelemetryModules>
  <TelemetryChannel Type="Microsoft.ApplicationInsights.WindowsServer.TelemetryChannel.ServerTelemetryChannel, Microsoft.AI.ServerTelemetryChannel" />
  <!-- 
    Learn more about Application Insights configuration with ApplicationInsights.config here: 
    http://go.microsoft.com/fwlink/?LinkID=513840
    
    Note: If not present, please add <InstrumentationKey>Your Key</InstrumentationKey> to the top of this file.
  -->
  <TelemetryInitializers>
    <Add Type="Microsoft.ApplicationInsights.WindowsServer.AzureRoleEnvironmentTelemetryInitializer, Microsoft.AI.WindowsServer" />
    <Add Type="Microsoft.ApplicationInsights.WindowsServer.DomainNameRoleInstanceTelemetryInitializer, Microsoft.AI.WindowsServer" />
    <Add Type="Microsoft.ApplicationInsights.WindowsServer.BuildInfoConfigComponentVersionTelemetryInitializer, Microsoft.AI.WindowsServer" />
    <Add Type="Microsoft.ApplicationInsights.WindowsServer.DeviceTelemetryInitializer, Microsoft.AI.WindowsServer" />
    <Add Type="Microsoft.ApplicationInsights.Web.SyntheticTelemetryInitializer, Microsoft.AI.Web" />
    <Add Type="Microsoft.ApplicationInsights.Web.ClientIpHeaderTelemetryInitializer, Microsoft.AI.Web" />
    <Add Type="Microsoft.ApplicationInsights.Web.UserAgentTelemetryInitializer, Microsoft.AI.Web" />
    <Add Type="Microsoft.ApplicationInsights.Web.OperationNameTelemetryInitializer, Microsoft.AI.Web" />
    <Add Type="Microsoft.ApplicationInsights.Web.OperationIdTelemetryInitializer, Microsoft.AI.Web" />
    <Add Type="Microsoft.ApplicationInsights.Web.UserTelemetryInitializer, Microsoft.AI.Web" />
    <Add Type="Microsoft.ApplicationInsights.Web.SessionTelemetryInitializer, Microsoft.AI.Web" />
  </TelemetryInitializers>
  <!-- 
    Learn more about Application Insights configuration with ApplicationInsights.config here: 
    http://go.microsoft.com/fwlink/?LinkID=513840
    
    Note: If not present, please add <InstrumentationKey>Your Key</InstrumentationKey> to the top of this file.
  -->
  <!-- This key is for Application Insights resource 'mshucarwash' in resource group 'mshucarwash' -->
  <InstrumentationKey>84b78541-d81f-49e5-9e45-7295b3b0d38a</InstrumentationKey>
=======
﻿<?xml version="1.0" encoding="utf-8"?>
<ApplicationInsights xmlns="http://schemas.microsoft.com/ApplicationInsights/2013/Settings">
  
  <!-- This key is for Application Insights resource 'mshucarwash' in resource group 'mshucarwash' -->
  <InstrumentationKey>84b78541-d81f-49e5-9e45-7295b3b0d38a</InstrumentationKey>
  <TelemetryModules>
    <Add Type="Microsoft.ApplicationInsights.DependencyCollector.DependencyTrackingTelemetryModule, Microsoft.AI.DependencyCollector"/>
    <Add Type="Microsoft.ApplicationInsights.Extensibility.PerfCounterCollector.PerformanceCollectorModule, Microsoft.AI.PerfCounterCollector">
      <!--
      Use the following syntax here to collect additional performance counters:
      
      <Counters>
        <Add PerformanceCounter="\Process(??APP_WIN32_PROC??)\Handle Count" ReportAs="Process handle count" />
        ...
      </Counters>
      
      PerformanceCounter must be either \CategoryName(InstanceName)\CounterName or \CategoryName\CounterName
      
      Counter names may only contain letters, round brackets, forward slashes, hyphens, underscores, spaces and dots.
      You may provide an optional ReportAs attribute which will be used as the metric name when reporting counter data.
      For the purposes of reporting, metric names will be sanitized by removing all invalid characters from the resulting metric name.
      
      NOTE: performance counters configuration will be lost upon NuGet upgrade.
      
      The following placeholders are supported as InstanceName:
        ??APP_WIN32_PROC?? - instance name of the application process  for Win32 counters.
        ??APP_W3SVC_PROC?? - instance name of the application IIS worker process for IIS/ASP.NET counters.
        ??APP_CLR_PROC?? - instance name of the application CLR process for .NET counters.
      -->
    </Add>
    <Add Type="Microsoft.ApplicationInsights.Extensibility.PerfCounterCollector.QuickPulse.QuickPulseTelemetryModule, Microsoft.AI.PerfCounterCollector"/>
    <Add Type="Microsoft.ApplicationInsights.WindowsServer.DeveloperModeWithDebuggerAttachedTelemetryModule, Microsoft.AI.WindowsServer"/>
    <Add Type="Microsoft.ApplicationInsights.WindowsServer.UnhandledExceptionTelemetryModule, Microsoft.AI.WindowsServer"/>
    <Add Type="Microsoft.ApplicationInsights.WindowsServer.UnobservedExceptionTelemetryModule, Microsoft.AI.WindowsServer"/>
    <Add Type="Microsoft.ApplicationInsights.Web.RequestTrackingTelemetryModule, Microsoft.AI.Web">
      <Handlers>
        <!-- 
        Add entries here to filter out additional handlers: 
        
        NOTE: handler configuration will be lost upon NuGet upgrade.
        -->
        <Add>System.Web.Handlers.TransferRequestHandler</Add>
        <Add>Microsoft.VisualStudio.Web.PageInspector.Runtime.Tracing.RequestDataHttpHandler</Add>
        <Add>System.Web.StaticFileHandler</Add>
        <Add>System.Web.Handlers.AssemblyResourceLoader</Add>
        <Add>System.Web.Optimization.BundleHandler</Add>
        <Add>System.Web.Script.Services.ScriptHandlerFactory</Add>
        <Add>System.Web.Handlers.TraceHandler</Add>
        <Add>System.Web.Services.Discovery.DiscoveryRequestHandler</Add>
        <Add>System.Web.HttpDebugHandler</Add>
      </Handlers>
    </Add>
    <Add Type="Microsoft.ApplicationInsights.Web.ExceptionTrackingTelemetryModule, Microsoft.AI.Web"/>
  </TelemetryModules>
  <TelemetryProcessors>
    <Add Type="Microsoft.ApplicationInsights.Extensibility.PerfCounterCollector.QuickPulse.QuickPulseTelemetryProcessor, Microsoft.AI.PerfCounterCollector"/>
    <Add Type="Microsoft.ApplicationInsights.WindowsServer.TelemetryChannel.AdaptiveSamplingTelemetryProcessor, Microsoft.AI.ServerTelemetryChannel">
      <MaxTelemetryItemsPerSecond>5</MaxTelemetryItemsPerSecond>
    </Add>
  </TelemetryProcessors>
  <TelemetryChannel Type="Microsoft.ApplicationInsights.WindowsServer.TelemetryChannel.ServerTelemetryChannel, Microsoft.AI.ServerTelemetryChannel"/>
<!-- 
    Learn more about Application Insights configuration with ApplicationInsights.config here: 
    http://go.microsoft.com/fwlink/?LinkID=513840
    
    Note: If not present, please add <InstrumentationKey>Your Key</InstrumentationKey> to the top of this file.
  -->
<TelemetryInitializers>
<Add Type="Microsoft.ApplicationInsights.WindowsServer.AzureRoleEnvironmentTelemetryInitializer, Microsoft.AI.WindowsServer"/>
<Add Type="Microsoft.ApplicationInsights.WindowsServer.DomainNameRoleInstanceTelemetryInitializer, Microsoft.AI.WindowsServer"/>
<Add Type="Microsoft.ApplicationInsights.WindowsServer.BuildInfoConfigComponentVersionTelemetryInitializer, Microsoft.AI.WindowsServer"/>
<Add Type="Microsoft.ApplicationInsights.Web.WebTestTelemetryInitializer, Microsoft.AI.Web"/>
<Add Type="Microsoft.ApplicationInsights.Web.SyntheticUserAgentTelemetryInitializer, Microsoft.AI.Web">
<Filters>
<Add Pattern="(YottaaMonitor|BrowserMob|HttpMonitor|YandexBot|BingPreview|PagePeeker|ThumbShotsBot|WebThumb|URL2PNG|ZooShot|GomezA|Catchpoint bot|Willow Internet Crawler|Google SketchUp|Read%20Later|KTXN|Pingdom|AlwaysOn)"/>
<Add Pattern="Slurp" SourceName="Yahoo Bot"/>
<Add Pattern="(bot|zao|borg|Bot|oegp|silk|Xenu|zeal|^NING|crawl|Crawl|htdig|lycos|slurp|teoma|voila|yahoo|Sogou|CiBra|Nutch|^Java/|^JNLP/|Daumoa|Genieo|ichiro|larbin|pompos|Scrapy|snappy|speedy|spider|Spider|vortex|favicon|indexer|Riddler|scooter|scraper|scrubby|WhatWeb|WinHTTP|^voyager|archiver|Icarus6j|mogimogi|Netvibes|altavista|charlotte|findlinks|Retreiver|TLSProber|WordPress|wsr\-agent|Squrl Java|A6\-Indexer|netresearch|searchsight|http%20client|Python-urllib|dataparksearch|Screaming Frog|AppEngine-Google|YahooCacheSystem|semanticdiscovery|facebookexternalhit|Google.*/\+/web/snippet|Google-HTTP-Java-Client)"
SourceName="Spider"/>
</Filters>
</Add>
<Add Type="Microsoft.ApplicationInsights.Web.ClientIpHeaderTelemetryInitializer, Microsoft.AI.Web"/>
<Add Type="Microsoft.ApplicationInsights.Web.OperationNameTelemetryInitializer, Microsoft.AI.Web"/>
<Add Type="Microsoft.ApplicationInsights.Web.OperationCorrelationTelemetryInitializer, Microsoft.AI.Web"/>
<Add Type="Microsoft.ApplicationInsights.Web.UserTelemetryInitializer, Microsoft.AI.Web"/>
<Add Type="Microsoft.ApplicationInsights.Web.AuthenticatedUserIdTelemetryInitializer, Microsoft.AI.Web"/>
<Add Type="Microsoft.ApplicationInsights.Web.AccountIdTelemetryInitializer, Microsoft.AI.Web"/>
<Add Type="Microsoft.ApplicationInsights.Web.SessionTelemetryInitializer, Microsoft.AI.Web"/>
</TelemetryInitializers>
>>>>>>> 548ee24c
</ApplicationInsights><|MERGE_RESOLUTION|>--- conflicted
+++ resolved
@@ -1,65 +1,3 @@
-<<<<<<< HEAD
-<?xml version="1.0" encoding="utf-8"?>
-<ApplicationInsights xmlns="http://schemas.microsoft.com/ApplicationInsights/2013/Settings">
-  <TelemetryModules>
-    <Add Type="Microsoft.ApplicationInsights.DependencyCollector.DependencyTrackingTelemetryModule, Microsoft.AI.DependencyCollector" />
-    <Add Type="Microsoft.ApplicationInsights.Extensibility.PerfCounterCollector.PerformanceCollectorModule, Microsoft.AI.PerfCounterCollector">
-      <!--
-      Use the following syntax here to collect additional performance counters:
-      
-      <Counters>
-        <Add PerformanceCounter="\Process(??APP_WIN32_PROC??)\Handle Count" ReportAs="Process handle count" />
-        ...
-      </Counters>
-      
-      PerformanceCounter must be either \CategoryName(InstanceName)\CounterName or \CategoryName\CounterName
-      
-      Counter names may only contain letters, round brackets, forward slashes, hyphens, underscores, spaces and dots.
-      You may provide an optional ReportAs attribute which will be used as the metric name when reporting counter data.
-      For the purposes of reporting, metric names will be sanitized by removing all invalid characters from the resulting metric name.
-      
-      NOTE: performance counters configuration will be lost upon NuGet upgrade.
-      
-      The following placeholders are supported as InstanceName:
-        ??APP_WIN32_PROC?? - instance name of the application process  for Win32 counters.
-        ??APP_W3SVC_PROC?? - instance name of the application IIS worker process for IIS/ASP.NET counters.
-        ??APP_CLR_PROC?? - instance name of the application CLR process for .NET counters.
-      -->
-    </Add>
-    <Add Type="Microsoft.ApplicationInsights.Extensibility.Implementation.Tracing.DiagnosticsTelemetryModule, Microsoft.ApplicationInsights" />
-    <Add Type="Microsoft.ApplicationInsights.WindowsServer.DeveloperModeWithDebuggerAttachedTelemetryModule, Microsoft.AI.WindowsServer" />
-    <Add Type="Microsoft.ApplicationInsights.Web.RequestTrackingTelemetryModule, Microsoft.AI.Web" />
-    <Add Type="Microsoft.ApplicationInsights.Web.ExceptionTrackingTelemetryModule, Microsoft.AI.Web" />
-  </TelemetryModules>
-  <TelemetryChannel Type="Microsoft.ApplicationInsights.WindowsServer.TelemetryChannel.ServerTelemetryChannel, Microsoft.AI.ServerTelemetryChannel" />
-  <!-- 
-    Learn more about Application Insights configuration with ApplicationInsights.config here: 
-    http://go.microsoft.com/fwlink/?LinkID=513840
-    
-    Note: If not present, please add <InstrumentationKey>Your Key</InstrumentationKey> to the top of this file.
-  -->
-  <TelemetryInitializers>
-    <Add Type="Microsoft.ApplicationInsights.WindowsServer.AzureRoleEnvironmentTelemetryInitializer, Microsoft.AI.WindowsServer" />
-    <Add Type="Microsoft.ApplicationInsights.WindowsServer.DomainNameRoleInstanceTelemetryInitializer, Microsoft.AI.WindowsServer" />
-    <Add Type="Microsoft.ApplicationInsights.WindowsServer.BuildInfoConfigComponentVersionTelemetryInitializer, Microsoft.AI.WindowsServer" />
-    <Add Type="Microsoft.ApplicationInsights.WindowsServer.DeviceTelemetryInitializer, Microsoft.AI.WindowsServer" />
-    <Add Type="Microsoft.ApplicationInsights.Web.SyntheticTelemetryInitializer, Microsoft.AI.Web" />
-    <Add Type="Microsoft.ApplicationInsights.Web.ClientIpHeaderTelemetryInitializer, Microsoft.AI.Web" />
-    <Add Type="Microsoft.ApplicationInsights.Web.UserAgentTelemetryInitializer, Microsoft.AI.Web" />
-    <Add Type="Microsoft.ApplicationInsights.Web.OperationNameTelemetryInitializer, Microsoft.AI.Web" />
-    <Add Type="Microsoft.ApplicationInsights.Web.OperationIdTelemetryInitializer, Microsoft.AI.Web" />
-    <Add Type="Microsoft.ApplicationInsights.Web.UserTelemetryInitializer, Microsoft.AI.Web" />
-    <Add Type="Microsoft.ApplicationInsights.Web.SessionTelemetryInitializer, Microsoft.AI.Web" />
-  </TelemetryInitializers>
-  <!-- 
-    Learn more about Application Insights configuration with ApplicationInsights.config here: 
-    http://go.microsoft.com/fwlink/?LinkID=513840
-    
-    Note: If not present, please add <InstrumentationKey>Your Key</InstrumentationKey> to the top of this file.
-  -->
-  <!-- This key is for Application Insights resource 'mshucarwash' in resource group 'mshucarwash' -->
-  <InstrumentationKey>84b78541-d81f-49e5-9e45-7295b3b0d38a</InstrumentationKey>
-=======
 ﻿<?xml version="1.0" encoding="utf-8"?>
 <ApplicationInsights xmlns="http://schemas.microsoft.com/ApplicationInsights/2013/Settings">
   
@@ -148,5 +86,4 @@
 <Add Type="Microsoft.ApplicationInsights.Web.AccountIdTelemetryInitializer, Microsoft.AI.Web"/>
 <Add Type="Microsoft.ApplicationInsights.Web.SessionTelemetryInitializer, Microsoft.AI.Web"/>
 </TelemetryInitializers>
->>>>>>> 548ee24c
 </ApplicationInsights>