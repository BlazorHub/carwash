--- conflicted
+++ resolved
@@ -1,42 +1,3 @@
-<<<<<<< HEAD
-﻿<div ng-init="init()" ng-show="dataLoaded">
-    <div class="row">
-        <div class="alert alert-danger alert-dismissible fade in" role="alert" ng-show="(error != '')">
-            <button type="button" class="close" data-dismiss="alert" aria-label="Close">
-                <span aria-hidden="true">&times;</span>
-            </button>
-            <strong>OPPS!&nbsp;</strong>{{error}}
-        </div>
-    </div>
-    <div ng-show="(error == '')">
-        <div class="white">CURRENT<hr /></div>
-        <div data-ng-repeat="item in reservationViewModel.ReservationsByDayActive">
-            <div class="white">{{item.MonthName}} {{item.DayNumber}} - {{item.DayName}}</div><br />
-            <div class="list-group">
-                <div class="list-group-item" data-ng-repeat="item2 in item.Reservations">
-                    <button class="pull-right btn btn-primary btn-sm" ng-show="item2.IsDeletable" ng-click="deleteReservation(item2.ReservationId);"><span class="glyphicon glyphicon-trash"></span>&nbsp;REMOVE</button>
-                    <strong>{{item2.VehiclePlateNumber}}&nbsp;&nbsp;{{item2.EmployeeName}}</strong><br />
-                    {{item2.SelectedServiceName}}<br />
-                    {{item2.Comment}}&nbsp;
-                </div>
-            </div>
-        </div>
-        <br />
-        <div class="white">HISTORY<hr /></div>
-        <div data-ng-repeat="item in reservationViewModel.ReservationsByDayHistory">
-            <div class="white">{{item.MonthName}} {{item.DayNumber}} - {{item.DayName}}</div><br />
-            <div class="list-group">
-                <div class="list-group-item" data-ng-repeat="item2 in item.Reservations">
-                    <button class="pull-right btn btn-primary btn-sm" ng-show="item2.IsDeletable" ng-click="deleteReservation(item2.ReservationId);"><span class="glyphicon glyphicon-trash"></span>&nbsp;REMOVE</button>
-                    <strong>{{item2.VehiclePlateNumber}}&nbsp;&nbsp;{{item2.EmployeeName}}</strong><br />
-                    {{item2.SelectedServiceName}}<br />
-                    {{item2.Comment}}&nbsp;
-                </div>
-            </div>
-        </div>
-    </div>
-</div>
-=======
 ﻿<div ng-init="init()" ng-show="dataLoaded">
     <div class="row">
         <div class="alert alert-danger alert-dismissible fade in" role="alert" ng-show="(error != '')">
@@ -73,5 +34,4 @@
             </div>
         </div>
     </div>
-</div>
->>>>>>> 548ee24c
+</div>