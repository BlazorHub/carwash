<<<<<<< HEAD
'use strict';
angular.module('carwashApp', ['ngRoute', 'AdalAngular', 'ngMessages'])
.config(['$routeProvider', '$httpProvider', 'adalAuthenticationServiceProvider', function ($routeProvider, $httpProvider, adalProvider) {

    $routeProvider.when("/Home", {
        controller: "homeCtrl",
        templateUrl: "/app/views/home.html",
    }).when("/Calendar", {
        controller: "calendarCtrl",
        templateUrl: "/app/views/calendar.html",
        requireADLogin: true,
    }).when("/Reservation", {
        controller: "reservationCtrl",
        templateUrl: "/app/views/reservation.html",
        requireADLogin: true,
    }).when("/Day", {
        controller: "dayCtrl",
        templateUrl: "/app/views/day.html",
        requireADLogin: true,
    }).when("/UserData", {
        controller: "userDataCtrl",
        templateUrl: "/app/views/userData.html",
        requireADLogin: true,
    }).otherwise({ redirectTo: "/Home" });

    adalProvider.init(
        {
            tenant: 'microsoft.onmicrosoft.com',
            clientId: '6c1c24aa-e699-43f3-8353-7163b25fd0dd',
        },
        $httpProvider
    );

}]);

angular.module('carwashApp')
.directive('loading', ['$http', '$timeout', function ($http, $timeout) {
    return {
        restrict: 'A',
        link: function (scope, elm, attrs) {
            var showTimer;

            scope.isLoading = function () {
                return $http.pendingRequests.length > 0;
            };

            scope.$watch(scope.isLoading, function (v) {
                v ? showSpinner() : hideSpinner();
            });

            function showSpinner() {
                //If showing is already in progress just wait
                if (showTimer) return;

                //Set up a timeout based on our configured delay to show
                // the element (our spinner)
                showTimer = $timeout(function () {
                    elm.show();
                }, 300);
            }

            function hideSpinner() {
                //This is important. If the timer is in progress
                // we need to cancel it to ensure everything stays
                // in sync.
                if (showTimer) {
                    $timeout.cancel(showTimer);
                }

                showTimer = null;

                elm.hide();
            }
        }
    };
}]);

function getErrorMessage(response) {
    var ret = response.statusText;
    if (response.data != null && response.data.ModelState != null) {
        var modelState = response.data.ModelState;
        var errorsString = "";
        for (var key in modelState) {
            if (modelState.hasOwnProperty(key)) {
                errorsString = (errorsString == "" ? "" : errorsString + "<br/>") + modelState[key];
            }
        }
        ret = errorsString;
    }
    return ret;
}

'use strict';
angular.module('carwashApp')
.controller('calendarCtrl', ['$scope', '$location', 'calendarSvc', 'adalAuthenticationService', function ($scope, $location, calendarSvc, adalService) {
    $scope.error = "";
    $scope.currentUser = null;
    $scope.weekViewModel = null;
    $scope.dataLoaded = false;

    $scope.init = function () {
        $scope.getCurrentUser();
        $scope.getweek(calendarSvc.getValue('offset'));       
    };

    $scope.getCurrentUser = function () {
        var currentUser = calendarSvc.getValue('currentUser');
        if (currentUser == null) {
            calendarSvc.getCurrentUser().then(function (response) {
                $scope.currentUser = response.data;
                calendarSvc.setValue('currentUser', response.data);
            }, function (response) {
                $scope.error = getErrorMessage(response);
            })
        }
    };

    $scope.getweek = function (offset) {
        calendarSvc.getWeek(offset).then(function (response) {
            $scope.weekViewModel = response.data;
            $scope.dataLoaded = true;
        }, function (response) {
            $scope.error = getErrorMessage(response);
            $scope.dataLoaded = true;
        })
    };

    $scope.showDay = function (day, offset) {
        calendarSvc.setValue('day', day);
        calendarSvc.setValue('offset', offset);
        $location.url('/Day');
    };

    //browser F5 esetén elvesznek a scope változók
    $scope.checkParamValues = function () {
        var offsetValue = calendarSvc.getValue('offset');
        if (offsetValue == null || offsetValue == 'undefined') {
            $location.url('/Home');
        }
    }

    $scope.checkParamValues();    
}]);
'use strict';
angular.module('carwashApp')
.controller('dayCtrl', ['$scope', '$location', 'calendarSvc', 'adalAuthenticationService', function ($scope, $location, calendarSvc, adalService) {
    $scope.error = "";
    $scope.dayDetailsViewModel = null;
    $scope.dataLoaded = false;
    $scope.vehiclePlateNumberFormat = /[a-zA-Z]{3}-[0-9]{3}$/;
    $scope.kulsoBelsoKarpitDisabled = function () {
        return ($scope.dayDetailsViewModel != null && $scope.dayDetailsViewModel.AvailableNormalSlots != null && $scope.dayDetailsViewModel.AvailableNormalSlots < 2);
    }

    // Disable steam if no slots
    $scope.steamDisabled = function () {
        return ($scope.dayDetailsViewModel != null && $scope.dayDetailsViewModel.AvailableSteamSlots != null && $scope.dayDetailsViewModel.AvailableSteamSlots == 0);
    }

    $scope.init = function () {
        $scope.getDay(calendarSvc.getValue('day'), calendarSvc.getValue('offset'));
    };

    $scope.getDay = function (day, offset) {
        calendarSvc.getDay(day, offset).then(function (response) {
            $scope.dayDetailsViewModel = response.data;
            $scope.dataLoaded = true;
        }, function (response) {
            $scope.error = getErrorMessage(response);
            $scope.dataLoaded = true;
        });
    };

    $scope.showCalendar = function (offset) {
        calendarSvc.setValue('offset', offset);
        $location.url('/Calendar');
    };

    $scope.saveReservation = function () {
        calendarSvc.saveReservation($scope.dayDetailsViewModel.NewReservation).then(function (response) {
            $scope.getDay(calendarSvc.getValue('day'), calendarSvc.getValue('offset'));
            $('#collapseExample').collapse('hide');
        }, function (response) {
            $scope.error = getErrorMessage(response);
        });
    }

    $scope.showReservation = function () {
        return ($scope.dayDetailsViewModel != null && $scope.dayDetailsViewModel.ReservationIsAllowed);
    }

    $scope.deleteReservation = function (reservationId) {
        calendarSvc.deleteReservation(reservationId).then(function (response) {
            $scope.getDay(calendarSvc.getValue('day'), calendarSvc.getValue('offset'));
        }, function (response) {
            $scope.error = getErrorMessage(response);
        });
    }

    $scope.autoCompleteEmployeeName = function () {
        $("#inputName").autocomplete({
            source: function (request, response) {

                $scope.dayDetailsViewModel.NewReservation.EmployeeId = "";
                $scope.dayDetailsViewModel.NewReservation.VehiclePlateNumber = "";

                var searchTerm = request.term;

                calendarSvc.getEmployees(searchTerm).then(function (resp) {
                    response($.map(resp.data, function (item) {
                        return { value: item.Name, id: item.Id, vehiclePlateNumber: item.VehiclePlateNumber }
                    }))
                }, function (resp) {
                    $scope.error = getErrorMessage(resp);
                });
            },
            minLength: 2,
            select: function (event, ui) {
                $scope.dayDetailsViewModel.NewReservation.EmployeeId = ui.item.id;
                $scope.dayDetailsViewModel.NewReservation.VehiclePlateNumber = ui.item.vehiclePlateNumber;
                return false;
            }
        });
    }

    //browser F5 esetén elvesznek a scope változók
    $scope.checkParamValues = function () {
        var offsetValue = calendarSvc.getValue('offset');
        if (offsetValue == null || offsetValue == 'undefined') {
            $location.url('/Home');
        }

        var dayValue = calendarSvc.getValue('day');
        if (dayValue == null || dayValue == 'undefined') {
            $location.url('/Home');
        }
    }

    $scope.checkParamValues();

}]);
'use strict';
angular.module('carwashApp')
.controller('homeCtrl', ['$scope', 'adalAuthenticationService', '$location', 'calendarSvc', function ($scope, adalService, $location, calendarSvc) {
    $scope.login = function () {
        adalService.login();
    };

    $scope.logout = function () {
        adalService.logOut();
    };

    $scope.isActive = function (viewLocation) {
        return viewLocation === $location.path();
    };

    $scope.init = function () {
        calendarSvc.setValue('offset', 0);
    };

    $scope.showCalendar = function (offset) {
        calendarSvc.setValue('offset', 0);
        $location.url('/Calendar');
    };
}]);

'use strict';
angular.module('carwashApp')
.controller('reservationCtrl', ['$scope', '$location', 'calendarSvc', 'adalAuthenticationService', function ($scope, $location, calendarSvc, adalService) {
    $scope.error = "";
    $scope.reservationViewModel = null;
    $scope.dataLoaded = false;

    $scope.init = function () {
        $scope.getReservations();
    };

    $scope.getReservations = function () {
        calendarSvc.getReservations().then(function (response) {
            $scope.reservationViewModel = response.data;
            $scope.dataLoaded = true;
        }, function (response) {
            $scope.error = getErrorMessage(response);
            $scope.dataLoaded = true;
        });
    };

    $scope.deleteReservation = function (reservationId) {
        calendarSvc.deleteReservation(reservationId).then(function (response) {
            $scope.getReservations();
        }, function (response) {
            $scope.error = getErrorMessage(response);
        });
    }

}]);
'use strict';
angular.module('carwashApp')
.controller('userDataCtrl', ['$scope', 'adalAuthenticationService', function ($scope, adalService) {


}]);
'use strict';
angular.module('carwashApp')
.factory('calendarSvc', ['$http', function ($http) {

    var hashtable = {};

    return {
        getCurrentUser: function () {
            return $http({
                method: 'GET',
                url: '/api/Employees/GetCurrentUser'
            });
        },

        getEmployees: function (searchTerm) {
            return $http({
                method: 'GET',
                url: '/api/Employees/GetEmployees?searchTerm=' + searchTerm
            });
        },

        getWeek: function (offset) {
            return $http({
                method: 'GET',
                url: '/api/Calendar/GetWeek?offSet=' + offset
            });
        },

        getDay: function (day, offset) {
            return $http({
                method: 'GET',
                url: '/api/Calendar/GetDay?day=' + day +'&offset=' + offset
            });
        },

        saveReservation: function (newReservationViewModel) {
            return $http({
                method: 'POST',
                url: '/api/Calendar/SaveReservation',
                data: newReservationViewModel
            });
        },

        deleteReservation: function (reservationId) {
            return $http({
                method: 'GET',
                url: '/api/Calendar/DeleteReservation?reservationId=' + reservationId,
            });
        },

        getReservations: function () {
            return $http({
                method: 'GET',
                url: '/api/Calendar/GetReservations'
            });
        },

        setValue: function (key, value) {
            hashtable[key] = value;
        },

        getValue: function (key) {
            return hashtable[key];
        }

    };
=======
'use strict';
angular.module('carwashApp', ['ngRoute', 'AdalAngular', 'ngMessages'])
.config(['$routeProvider', '$httpProvider', 'adalAuthenticationServiceProvider', function ($routeProvider, $httpProvider, adalProvider) {

    $routeProvider.when("/Home", {
        controller: "homeCtrl",
        templateUrl: "/app/views/home.html",
    }).when("/Calendar", {
        controller: "calendarCtrl",
        templateUrl: "/app/views/calendar.html",
        requireADLogin: true,
    }).when("/Reservation", {
        controller: "reservationCtrl",
        templateUrl: "/app/views/reservation.html",
        requireADLogin: true,
    }).when("/Day", {
        controller: "dayCtrl",
        templateUrl: "/app/views/day.html",
        requireADLogin: true,
    }).when("/UserData", {
        controller: "userDataCtrl",
        templateUrl: "/app/views/userData.html",
        requireADLogin: true,
    }).otherwise({ redirectTo: "/Home" });

    adalProvider.init(
        {
            tenant: 'microsoft.onmicrosoft.com',
            clientId: '6c1c24aa-e699-43f3-8353-7163b25fd0dd',
        },
        $httpProvider
    );

}]);

angular.module('carwashApp')
.directive('loading', ['$http', '$timeout', function ($http, $timeout) {
    return {
        restrict: 'A',
        link: function (scope, elm, attrs) {
            var showTimer;

            scope.isLoading = function () {
                return $http.pendingRequests.length > 0;
            };

            scope.$watch(scope.isLoading, function (v) {
                v ? showSpinner() : hideSpinner();
            });

            function showSpinner() {
                //If showing is already in progress just wait
                if (showTimer) return;

                //Set up a timeout based on our configured delay to show
                // the element (our spinner)
                showTimer = $timeout(function () {
                    elm.show();
                }, 300);
            }

            function hideSpinner() {
                //This is important. If the timer is in progress
                // we need to cancel it to ensure everything stays
                // in sync.
                if (showTimer) {
                    $timeout.cancel(showTimer);
                }

                showTimer = null;

                elm.hide();
            }
        }
    };
}]);

function getErrorMessage(response) {
    var ret = response.statusText;
    if (response.data != null && response.data.ModelState != null) {
        var modelState = response.data.ModelState;
        var errorsString = "";
        for (var key in modelState) {
            if (modelState.hasOwnProperty(key)) {
                errorsString = (errorsString == "" ? "" : errorsString + "<br/>") + modelState[key];
            }
        }
        ret = errorsString;
    }
    return ret;
}

'use strict';
angular.module('carwashApp')
.controller('calendarCtrl', ['$scope', '$location', 'calendarSvc', 'adalAuthenticationService', function ($scope, $location, calendarSvc, adalService) {
    $scope.error = "";
    $scope.currentUser = null;
    $scope.weekViewModel = null;
    $scope.dataLoaded = false;

    $scope.init = function () {
        $scope.getCurrentUser();
        $scope.getweek(calendarSvc.getValue('offset'));       
    };

    $scope.getCurrentUser = function () {
        var currentUser = calendarSvc.getValue('currentUser');
        if (currentUser == null) {
            calendarSvc.getCurrentUser().then(function (response) {
                $scope.currentUser = response.data;
                calendarSvc.setValue('currentUser', response.data);
            }, function (response) {
                $scope.error = getErrorMessage(response);
            })
        }
    };

    $scope.getweek = function (offset) {
        calendarSvc.getWeek(offset).then(function (response) {
            $scope.weekViewModel = response.data;
            $scope.dataLoaded = true;
        }, function (response) {
            $scope.error = getErrorMessage(response);
            $scope.dataLoaded = true;
        })
    };

    $scope.showDay = function (day, offset) {
        calendarSvc.setValue('day', day);
        calendarSvc.setValue('offset', offset);
        $location.url('/Day');
    };

    //browser F5 esetén elvesznek a scope változók
    $scope.checkParamValues = function () {
        var offsetValue = calendarSvc.getValue('offset');
        if (offsetValue == null || offsetValue == 'undefined') {
            $location.url('/Home');
        }
    }

    $scope.checkParamValues();    
}]);
'use strict';
angular.module('carwashApp')
.controller('dayCtrl', ['$scope', '$location', 'calendarSvc', 'adalAuthenticationService', function ($scope, $location, calendarSvc, adalService) {
    $scope.error = "";
    $scope.dayDetailsViewModel = null;
    $scope.dataLoaded = false;
    $scope.vehiclePlateNumberFormat = /[a-zA-Z]{3}-[0-9]{3}$/;
    $scope.kulsoBelsoKarpitDisabled = function () {
        return ($scope.dayDetailsViewModel != null && $scope.dayDetailsViewModel.AvailableNormalSlots != null && $scope.dayDetailsViewModel.AvailableNormalSlots < 2);
    }

    // Disable steam if no slots
    $scope.steamDisabled = function () {
        return ($scope.dayDetailsViewModel != null && $scope.dayDetailsViewModel.AvailableSteamSlots != null && $scope.dayDetailsViewModel.AvailableSteamSlots == 0);
    }

    $scope.init = function () {
        $scope.getDay(calendarSvc.getValue('day'), calendarSvc.getValue('offset'));
    };

    $scope.getDay = function (day, offset) {
        calendarSvc.getDay(day, offset).then(function (response) {
            $scope.dayDetailsViewModel = response.data;
            $scope.dataLoaded = true;
        }, function (response) {
            $scope.error = getErrorMessage(response);
            $scope.dataLoaded = true;
        });
    };

    $scope.showCalendar = function (offset) {
        calendarSvc.setValue('offset', offset);
        $location.url('/Calendar');
    };

    $scope.saveReservation = function () {
        calendarSvc.saveReservation($scope.dayDetailsViewModel.NewReservation).then(function (response) {
            $scope.getDay(calendarSvc.getValue('day'), calendarSvc.getValue('offset'));
        }, function (response) {
            $scope.error = getErrorMessage(response);
        });
    }

    $scope.showReservation = function () {
        return ($scope.dayDetailsViewModel != null && $scope.dayDetailsViewModel.ReservationIsAllowed);
    }

    $scope.deleteReservation = function (reservationId) {
        calendarSvc.deleteReservation(reservationId).then(function (response) {
            $scope.getDay(calendarSvc.getValue('day'), calendarSvc.getValue('offset'));
        }, function (response) {
            $scope.error = getErrorMessage(response);
        });
    }

    $scope.autoCompleteEmployeeName = function () {
        $("#inputName").autocomplete({
            source: function (request, response) {

                $scope.dayDetailsViewModel.NewReservation.EmployeeId = "";
                $scope.dayDetailsViewModel.NewReservation.VehiclePlateNumber = "";

                var searchTerm = request.term;

                calendarSvc.getEmployees(searchTerm).then(function (resp) {
                    response($.map(resp.data, function (item) {
                        return { value: item.Name, id: item.Id, vehiclePlateNumber: item.VehiclePlateNumber }
                    }))
                }, function (resp) {
                    $scope.error = getErrorMessage(resp);
                });
            },
            minLength: 2,
            select: function (event, ui) {
                $scope.dayDetailsViewModel.NewReservation.EmployeeId = ui.item.id;
                $scope.dayDetailsViewModel.NewReservation.VehiclePlateNumber = ui.item.vehiclePlateNumber;
                return false;
            }
        });
    }

    //browser F5 esetén elvesznek a scope változók
    $scope.checkParamValues = function () {
        var offsetValue = calendarSvc.getValue('offset');
        if (offsetValue == null || offsetValue == 'undefined') {
            $location.url('/Home');
        }

        var dayValue = calendarSvc.getValue('day');
        if (dayValue == null || dayValue == 'undefined') {
            $location.url('/Home');
        }
    }

    $scope.checkParamValues();

}]);
'use strict';
angular.module('carwashApp')
.controller('homeCtrl', ['$scope', 'adalAuthenticationService', '$location', 'calendarSvc', function ($scope, adalService, $location, calendarSvc) {
    $scope.login = function () {
        adalService.login();
    };

    $scope.logout = function () {
        adalService.logOut();
    };

    $scope.isActive = function (viewLocation) {
        return viewLocation === $location.path();
    };

    $scope.init = function () {
        calendarSvc.setValue('offset', 0);
    };

    $scope.showCalendar = function (offset) {
        calendarSvc.setValue('offset', 0);
        $location.url('/Calendar');
    };
}]);

'use strict';
angular.module('carwashApp')
.controller('reservationCtrl', ['$scope', '$location', 'calendarSvc', 'adalAuthenticationService', function ($scope, $location, calendarSvc, adalService) {
    $scope.error = "";
    $scope.reservationViewModel = null;
    $scope.dataLoaded = false;

    $scope.init = function () {
        $scope.getReservations();
    };

    $scope.getReservations = function () {
        calendarSvc.getReservations().then(function (response) {
            $scope.reservationViewModel = response.data;
            $scope.dataLoaded = true;
        }, function (response) {
            $scope.error = getErrorMessage(response);
            $scope.dataLoaded = true;
        });
    };

    $scope.deleteReservation = function (reservationId) {
        calendarSvc.deleteReservation(reservationId).then(function (response) {
            $scope.getReservations();
        }, function (response) {
            $scope.error = getErrorMessage(response);
        });
    }

}]);
'use strict';
angular.module('carwashApp')
.controller('userDataCtrl', ['$scope', 'adalAuthenticationService', function ($scope, adalService) {


}]);
'use strict';
angular.module('carwashApp')
.factory('calendarSvc', ['$http', function ($http) {

    var hashtable = {};

    return {
        getCurrentUser: function () {
            return $http({
                method: 'GET',
                url: '/api/Employees/GetCurrentUser'
            });
        },

        getEmployees: function (searchTerm) {
            return $http({
                method: 'GET',
                url: '/api/Employees/GetEmployees?searchTerm=' + searchTerm
            });
        },

        getWeek: function (offset) {
            return $http({
                method: 'GET',
                url: '/api/Calendar/GetWeek?offSet=' + offset
            });
        },

        getDay: function (day, offset) {
            return $http({
                method: 'GET',
                url: '/api/Calendar/GetDay?day=' + day +'&offset=' + offset
            });
        },

        saveReservation: function (newReservationViewModel) {
            return $http({
                method: 'POST',
                url: '/api/Calendar/SaveReservation',
                data: newReservationViewModel
            });
        },

        deleteReservation: function (reservationId) {
            return $http({
                method: 'GET',
                url: '/api/Calendar/DeleteReservation?reservationId=' + reservationId,
            });
        },

        getReservations: function () {
            return $http({
                method: 'GET',
                url: '/api/Calendar/GetReservations'
            });
        },

        setValue: function (key, value) {
            hashtable[key] = value;
        },

        getValue: function (key) {
            return hashtable[key];
        }

    };
>>>>>>> 548ee24c
}]);<|MERGE_RESOLUTION|>--- conflicted
+++ resolved
@@ -1,4 +1,3 @@
-<<<<<<< HEAD
 'use strict';
 angular.module('carwashApp', ['ngRoute', 'AdalAngular', 'ngMessages'])
 .config(['$routeProvider', '$httpProvider', 'adalAuthenticationServiceProvider', function ($routeProvider, $httpProvider, adalProvider) {
@@ -180,7 +179,6 @@
     $scope.saveReservation = function () {
         calendarSvc.saveReservation($scope.dayDetailsViewModel.NewReservation).then(function (response) {
             $scope.getDay(calendarSvc.getValue('day'), calendarSvc.getValue('offset'));
-            $('#collapseExample').collapse('hide');
         }, function (response) {
             $scope.error = getErrorMessage(response);
         });
@@ -367,373 +365,4 @@
         }
 
     };
-=======
-'use strict';
-angular.module('carwashApp', ['ngRoute', 'AdalAngular', 'ngMessages'])
-.config(['$routeProvider', '$httpProvider', 'adalAuthenticationServiceProvider', function ($routeProvider, $httpProvider, adalProvider) {
-
-    $routeProvider.when("/Home", {
-        controller: "homeCtrl",
-        templateUrl: "/app/views/home.html",
-    }).when("/Calendar", {
-        controller: "calendarCtrl",
-        templateUrl: "/app/views/calendar.html",
-        requireADLogin: true,
-    }).when("/Reservation", {
-        controller: "reservationCtrl",
-        templateUrl: "/app/views/reservation.html",
-        requireADLogin: true,
-    }).when("/Day", {
-        controller: "dayCtrl",
-        templateUrl: "/app/views/day.html",
-        requireADLogin: true,
-    }).when("/UserData", {
-        controller: "userDataCtrl",
-        templateUrl: "/app/views/userData.html",
-        requireADLogin: true,
-    }).otherwise({ redirectTo: "/Home" });
-
-    adalProvider.init(
-        {
-            tenant: 'microsoft.onmicrosoft.com',
-            clientId: '6c1c24aa-e699-43f3-8353-7163b25fd0dd',
-        },
-        $httpProvider
-    );
-
-}]);
-
-angular.module('carwashApp')
-.directive('loading', ['$http', '$timeout', function ($http, $timeout) {
-    return {
-        restrict: 'A',
-        link: function (scope, elm, attrs) {
-            var showTimer;
-
-            scope.isLoading = function () {
-                return $http.pendingRequests.length > 0;
-            };
-
-            scope.$watch(scope.isLoading, function (v) {
-                v ? showSpinner() : hideSpinner();
-            });
-
-            function showSpinner() {
-                //If showing is already in progress just wait
-                if (showTimer) return;
-
-                //Set up a timeout based on our configured delay to show
-                // the element (our spinner)
-                showTimer = $timeout(function () {
-                    elm.show();
-                }, 300);
-            }
-
-            function hideSpinner() {
-                //This is important. If the timer is in progress
-                // we need to cancel it to ensure everything stays
-                // in sync.
-                if (showTimer) {
-                    $timeout.cancel(showTimer);
-                }
-
-                showTimer = null;
-
-                elm.hide();
-            }
-        }
-    };
-}]);
-
-function getErrorMessage(response) {
-    var ret = response.statusText;
-    if (response.data != null && response.data.ModelState != null) {
-        var modelState = response.data.ModelState;
-        var errorsString = "";
-        for (var key in modelState) {
-            if (modelState.hasOwnProperty(key)) {
-                errorsString = (errorsString == "" ? "" : errorsString + "<br/>") + modelState[key];
-            }
-        }
-        ret = errorsString;
-    }
-    return ret;
-}
-
-'use strict';
-angular.module('carwashApp')
-.controller('calendarCtrl', ['$scope', '$location', 'calendarSvc', 'adalAuthenticationService', function ($scope, $location, calendarSvc, adalService) {
-    $scope.error = "";
-    $scope.currentUser = null;
-    $scope.weekViewModel = null;
-    $scope.dataLoaded = false;
-
-    $scope.init = function () {
-        $scope.getCurrentUser();
-        $scope.getweek(calendarSvc.getValue('offset'));       
-    };
-
-    $scope.getCurrentUser = function () {
-        var currentUser = calendarSvc.getValue('currentUser');
-        if (currentUser == null) {
-            calendarSvc.getCurrentUser().then(function (response) {
-                $scope.currentUser = response.data;
-                calendarSvc.setValue('currentUser', response.data);
-            }, function (response) {
-                $scope.error = getErrorMessage(response);
-            })
-        }
-    };
-
-    $scope.getweek = function (offset) {
-        calendarSvc.getWeek(offset).then(function (response) {
-            $scope.weekViewModel = response.data;
-            $scope.dataLoaded = true;
-        }, function (response) {
-            $scope.error = getErrorMessage(response);
-            $scope.dataLoaded = true;
-        })
-    };
-
-    $scope.showDay = function (day, offset) {
-        calendarSvc.setValue('day', day);
-        calendarSvc.setValue('offset', offset);
-        $location.url('/Day');
-    };
-
-    //browser F5 esetén elvesznek a scope változók
-    $scope.checkParamValues = function () {
-        var offsetValue = calendarSvc.getValue('offset');
-        if (offsetValue == null || offsetValue == 'undefined') {
-            $location.url('/Home');
-        }
-    }
-
-    $scope.checkParamValues();    
-}]);
-'use strict';
-angular.module('carwashApp')
-.controller('dayCtrl', ['$scope', '$location', 'calendarSvc', 'adalAuthenticationService', function ($scope, $location, calendarSvc, adalService) {
-    $scope.error = "";
-    $scope.dayDetailsViewModel = null;
-    $scope.dataLoaded = false;
-    $scope.vehiclePlateNumberFormat = /[a-zA-Z]{3}-[0-9]{3}$/;
-    $scope.kulsoBelsoKarpitDisabled = function () {
-        return ($scope.dayDetailsViewModel != null && $scope.dayDetailsViewModel.AvailableNormalSlots != null && $scope.dayDetailsViewModel.AvailableNormalSlots < 2);
-    }
-
-    // Disable steam if no slots
-    $scope.steamDisabled = function () {
-        return ($scope.dayDetailsViewModel != null && $scope.dayDetailsViewModel.AvailableSteamSlots != null && $scope.dayDetailsViewModel.AvailableSteamSlots == 0);
-    }
-
-    $scope.init = function () {
-        $scope.getDay(calendarSvc.getValue('day'), calendarSvc.getValue('offset'));
-    };
-
-    $scope.getDay = function (day, offset) {
-        calendarSvc.getDay(day, offset).then(function (response) {
-            $scope.dayDetailsViewModel = response.data;
-            $scope.dataLoaded = true;
-        }, function (response) {
-            $scope.error = getErrorMessage(response);
-            $scope.dataLoaded = true;
-        });
-    };
-
-    $scope.showCalendar = function (offset) {
-        calendarSvc.setValue('offset', offset);
-        $location.url('/Calendar');
-    };
-
-    $scope.saveReservation = function () {
-        calendarSvc.saveReservation($scope.dayDetailsViewModel.NewReservation).then(function (response) {
-            $scope.getDay(calendarSvc.getValue('day'), calendarSvc.getValue('offset'));
-        }, function (response) {
-            $scope.error = getErrorMessage(response);
-        });
-    }
-
-    $scope.showReservation = function () {
-        return ($scope.dayDetailsViewModel != null && $scope.dayDetailsViewModel.ReservationIsAllowed);
-    }
-
-    $scope.deleteReservation = function (reservationId) {
-        calendarSvc.deleteReservation(reservationId).then(function (response) {
-            $scope.getDay(calendarSvc.getValue('day'), calendarSvc.getValue('offset'));
-        }, function (response) {
-            $scope.error = getErrorMessage(response);
-        });
-    }
-
-    $scope.autoCompleteEmployeeName = function () {
-        $("#inputName").autocomplete({
-            source: function (request, response) {
-
-                $scope.dayDetailsViewModel.NewReservation.EmployeeId = "";
-                $scope.dayDetailsViewModel.NewReservation.VehiclePlateNumber = "";
-
-                var searchTerm = request.term;
-
-                calendarSvc.getEmployees(searchTerm).then(function (resp) {
-                    response($.map(resp.data, function (item) {
-                        return { value: item.Name, id: item.Id, vehiclePlateNumber: item.VehiclePlateNumber }
-                    }))
-                }, function (resp) {
-                    $scope.error = getErrorMessage(resp);
-                });
-            },
-            minLength: 2,
-            select: function (event, ui) {
-                $scope.dayDetailsViewModel.NewReservation.EmployeeId = ui.item.id;
-                $scope.dayDetailsViewModel.NewReservation.VehiclePlateNumber = ui.item.vehiclePlateNumber;
-                return false;
-            }
-        });
-    }
-
-    //browser F5 esetén elvesznek a scope változók
-    $scope.checkParamValues = function () {
-        var offsetValue = calendarSvc.getValue('offset');
-        if (offsetValue == null || offsetValue == 'undefined') {
-            $location.url('/Home');
-        }
-
-        var dayValue = calendarSvc.getValue('day');
-        if (dayValue == null || dayValue == 'undefined') {
-            $location.url('/Home');
-        }
-    }
-
-    $scope.checkParamValues();
-
-}]);
-'use strict';
-angular.module('carwashApp')
-.controller('homeCtrl', ['$scope', 'adalAuthenticationService', '$location', 'calendarSvc', function ($scope, adalService, $location, calendarSvc) {
-    $scope.login = function () {
-        adalService.login();
-    };
-
-    $scope.logout = function () {
-        adalService.logOut();
-    };
-
-    $scope.isActive = function (viewLocation) {
-        return viewLocation === $location.path();
-    };
-
-    $scope.init = function () {
-        calendarSvc.setValue('offset', 0);
-    };
-
-    $scope.showCalendar = function (offset) {
-        calendarSvc.setValue('offset', 0);
-        $location.url('/Calendar');
-    };
-}]);
-
-'use strict';
-angular.module('carwashApp')
-.controller('reservationCtrl', ['$scope', '$location', 'calendarSvc', 'adalAuthenticationService', function ($scope, $location, calendarSvc, adalService) {
-    $scope.error = "";
-    $scope.reservationViewModel = null;
-    $scope.dataLoaded = false;
-
-    $scope.init = function () {
-        $scope.getReservations();
-    };
-
-    $scope.getReservations = function () {
-        calendarSvc.getReservations().then(function (response) {
-            $scope.reservationViewModel = response.data;
-            $scope.dataLoaded = true;
-        }, function (response) {
-            $scope.error = getErrorMessage(response);
-            $scope.dataLoaded = true;
-        });
-    };
-
-    $scope.deleteReservation = function (reservationId) {
-        calendarSvc.deleteReservation(reservationId).then(function (response) {
-            $scope.getReservations();
-        }, function (response) {
-            $scope.error = getErrorMessage(response);
-        });
-    }
-
-}]);
-'use strict';
-angular.module('carwashApp')
-.controller('userDataCtrl', ['$scope', 'adalAuthenticationService', function ($scope, adalService) {
-
-
-}]);
-'use strict';
-angular.module('carwashApp')
-.factory('calendarSvc', ['$http', function ($http) {
-
-    var hashtable = {};
-
-    return {
-        getCurrentUser: function () {
-            return $http({
-                method: 'GET',
-                url: '/api/Employees/GetCurrentUser'
-            });
-        },
-
-        getEmployees: function (searchTerm) {
-            return $http({
-                method: 'GET',
-                url: '/api/Employees/GetEmployees?searchTerm=' + searchTerm
-            });
-        },
-
-        getWeek: function (offset) {
-            return $http({
-                method: 'GET',
-                url: '/api/Calendar/GetWeek?offSet=' + offset
-            });
-        },
-
-        getDay: function (day, offset) {
-            return $http({
-                method: 'GET',
-                url: '/api/Calendar/GetDay?day=' + day +'&offset=' + offset
-            });
-        },
-
-        saveReservation: function (newReservationViewModel) {
-            return $http({
-                method: 'POST',
-                url: '/api/Calendar/SaveReservation',
-                data: newReservationViewModel
-            });
-        },
-
-        deleteReservation: function (reservationId) {
-            return $http({
-                method: 'GET',
-                url: '/api/Calendar/DeleteReservation?reservationId=' + reservationId,
-            });
-        },
-
-        getReservations: function () {
-            return $http({
-                method: 'GET',
-                url: '/api/Calendar/GetReservations'
-            });
-        },
-
-        setValue: function (key, value) {
-            hashtable[key] = value;
-        },
-
-        getValue: function (key) {
-            return hashtable[key];
-        }
-
-    };
->>>>>>> 548ee24c
 }]);