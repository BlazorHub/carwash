<<<<<<< HEAD
﻿<!DOCTYPE html>
<html>
<head>
    <meta charset="utf-8">
    <meta http-equiv="X-UA-Compatible" content="IE=edge">
    <meta name="viewport" content="width=device-width, initial-scale=1">
    <title>Carwash</title>
    <link href="content/css/bootstrap.min.css" rel="stylesheet" />
    <link href="content/css/bootstrap-theme.min.css" rel="stylesheet" />
    <link href="content/css/site.min.css" rel="stylesheet" />
    <link href="content/css/font-awesome.min.css" rel="stylesheet" />
    <link href="https://code.jquery.com/ui/1.11.4/themes/start/jquery-ui.css" rel="stylesheet" />
    <script type="text/javascript">  var appInsights = window.appInsights || function (config) { function r(config) { t[config] = function () { var i = arguments; t.queue.push(function () { t[config].apply(t, i) }) } } var t = { config: config }, u = document, e = window, o = "script", s = u.createElement(o), i, f; for (s.src = config.url || "//az416426.vo.msecnd.net/scripts/a/ai.0.js", u.getElementsByTagName(o)[0].parentNode.appendChild(s), t.cookie = u.cookie, t.queue = [], i = ["Event", "Exception", "Metric", "PageView", "Trace"]; i.length;) r("track" + i.pop()); return r("setAuthenticatedUserContext"), r("clearAuthenticatedUserContext"), config.disableExceptionTracking || (i = "onerror", r("_" + i), f = e[i], e[i] = function (config, r, u, e, o) { var s = f && f(config, r, u, e, o); return s !== !0 && t["_" + i](config, r, u, e, o), s }), t }({ instrumentationKey: "84b78541-d81f-49e5-9e45-7295b3b0d38a" }); window.appInsights = appInsights; appInsights.trackPageView();</script>
</head>
<body ng-app="carwashApp" ng-controller="homeCtrl" role="document">
    <div class="loading-dialog" data-loading>
    </div>
    <div class="navbar navbar-inverse navbar-fixed-top" role="navigation">
        <div class="container">
            <div class="navbar-header">
                <button type="button" class="navbar-toggle collapsed"
                        data-toggle="collapse"
                        data-target=".navbar-collapse">
                    <span class="icon-bar"></span>
                    <span class="icon-bar"></span>
                    <span class="icon-bar"></span>
                </button>
                <a class="navbar-brand" href="#/Home"><i class="fa fa-car"></i>&nbsp;C A R W A S H</a>
            </div>
            <div class="navbar-collapse collapse">
                <ul class="nav navbar-nav">
                    <li ng-class="{ active: isActive('/Calendar') }"><a href="#/Calendar">CALENDAR</a></li>
                    <li ng-class="{ active: isActive('/Reservation') }"><a href="#/Reservation">RESERVATIONS</a></li>
                </ul>
                <ul class="nav navbar-nav navbar-right">
                    <li ng-hide="userInfo.isAuthenticated" ng-click="login()"><a href="">LOGIN</a></li>
                    <li class="dropdown" ng-show="userInfo.isAuthenticated">
                        <a class="dropdown-toggle" data-toggle="dropdown" role="button" aria-haspopup="true" aria-expanded="false">{{userInfo.profile.given_name}} {{userInfo.profile.family_name}}</a>
                        <ul class="dropdown-menu">
                            <li><a href="" ng-click="logout()">LOGOUT</a></li>
                        </ul>
                    </li>
                </ul>
            </div>
        </div>
    </div>
    <div class="container" role="main">
        <br /><br /><br />
        <div class="row">
            <div class="col-xs-12">
                <div ng-view class="panel-body">
                </div>
            </div>
        </div>
    </div>
    <br /><br />
    <footer>
        <div class="navbar navbar-inverse navbar-fixed-bottom" id="footer">
            <div class="footer-div">
                <button type="button" class="close pull-right grey" aria-label="Close" onclick="toggler('footer');">
                    <span aria-hidden="true">&times;</span>
                </button>
                <a class="footer-link" href="http://www.microsoft.hu">© 2016 Microsoft</a>&nbsp;|&nbsp;
                <a class="footer-link" href="http://go.microsoft.com/fwlink/?LinkId=521839">Privacy & Cookies</a>&nbsp;|&nbsp;
                <a class="footer-link" href="http://www.microsoft.com/en-us/legal/intellectualproperty/copyright/default.aspx">Terms of Use</a>&nbsp;
            </div>
        </div>
    </footer>
    <script src="scripts/jquery-2.1.4.min.js"></script>
    <script src="scripts/jquery-ui-1.11.4.min.js"></script>
    <script src="scripts/angular.min.js"></script>
    <script src="scripts/angular-route.min.js"></script>
    <script src="scripts/angular-messages.min.js"></script>
    <script src="scripts/bootstrap.min.js"></script>
    <script src="scripts/adal.min.js"></script>
    <script src="scripts/adal-angular.min.js"></script>
    <script src="app/all.min.js"></script>
    <script>
        $(document).on('click', '.navbar-collapse.in', function (e) {
            if ($(e.target).is('a') && $(e.target).attr('class') != 'dropdown-toggle') {
                $(this).collapse('hide');
            }
        });
        function toggler(divId) {
            $("#" + divId).toggle();
        }
    </script>
</body>
</html>
=======
﻿<!DOCTYPE html>
<html>
<head>
    <meta charset="utf-8">
    <meta http-equiv="X-UA-Compatible" content="IE=edge">
    <meta name="viewport" content="width=device-width, initial-scale=1">
    <title>Carwash</title>
    <link href="content/css/bootstrap.min.css" rel="stylesheet" />
    <link href="content/css/bootstrap-theme.min.css" rel="stylesheet" />
    <link href="content/css/site.min.css" rel="stylesheet" />
    <link href="content/css/font-awesome.min.css" rel="stylesheet" />
    <link href="https://code.jquery.com/ui/1.11.4/themes/start/jquery-ui.css" rel="stylesheet" />
    <script type="text/javascript">  var appInsights = window.appInsights || function (config) { function r(config) { t[config] = function () { var i = arguments; t.queue.push(function () { t[config].apply(t, i) }) } } var t = { config: config }, u = document, e = window, o = "script", s = u.createElement(o), i, f; for (s.src = config.url || "//az416426.vo.msecnd.net/scripts/a/ai.0.js", u.getElementsByTagName(o)[0].parentNode.appendChild(s), t.cookie = u.cookie, t.queue = [], i = ["Event", "Exception", "Metric", "PageView", "Trace"]; i.length;) r("track" + i.pop()); return r("setAuthenticatedUserContext"), r("clearAuthenticatedUserContext"), config.disableExceptionTracking || (i = "onerror", r("_" + i), f = e[i], e[i] = function (config, r, u, e, o) { var s = f && f(config, r, u, e, o); return s !== !0 && t["_" + i](config, r, u, e, o), s }), t }({ instrumentationKey: "84b78541-d81f-49e5-9e45-7295b3b0d38a" }); window.appInsights = appInsights; appInsights.trackPageView();</script>
</head>
<body ng-app="carwashApp" ng-controller="homeCtrl" role="document">
    <div class="loading-dialog" data-loading>
    </div>
    <div class="navbar navbar-inverse navbar-fixed-top" role="navigation">
        <div class="container">
            <div class="navbar-header">
                <button type="button" class="navbar-toggle collapsed"
                        data-toggle="collapse"
                        data-target=".navbar-collapse">
                    <span class="icon-bar"></span>
                    <span class="icon-bar"></span>
                    <span class="icon-bar"></span>
                </button>
                <a class="navbar-brand" href="#/Home"><i class="fa fa-car"></i>&nbsp;C A R W A S H</a>
            </div>
            <div class="navbar-collapse collapse">
                <ul class="nav navbar-nav">
                    <li ng-class="{ active: isActive('/Calendar') }"><a href="#/Calendar">CALENDAR</a></li>
                    <li ng-class="{ active: isActive('/Reservation') }"><a href="#/Reservation">RESERVATIONS</a></li>
                </ul>
                <ul class="nav navbar-nav navbar-right">
                    <li class="dropdown" ng-show="userInfo.isAuthenticated">
                        <a class="dropdown-toggle" data-toggle="dropdown" role="button" aria-haspopup="true" aria-expanded="false">{{userInfo.profile.given_name}} {{userInfo.profile.family_name}}</a>
                        <ul class="dropdown-menu">
                            <li><a href="" ng-click="logout()"><i class="fa fa-sign-out" aria-hidden="true"></i>&nbsp;SIGN OUT</a></li>
                        </ul>
                    </li>
                </ul>
            </div>
        </div>
    </div>
    <div class="container" role="main">
        <br /><br /><br />
        <div class="row">
            <div class="col-xs-12">
                <div ng-view class="panel-body">
                </div>
            </div>
        </div>
    </div>
    <div width="100%">
        <img src="Content/img/WIN14_Chiara_01.png" width="100%" />
    </div>
    <div class="footer-div">
        <a class="footer-link" href="http://www.microsoft.hu">© 2016 Microsoft</a>&nbsp;|&nbsp;
        <a class="footer-link" href="http://go.microsoft.com/fwlink/?LinkId=521839">Privacy & Cookies</a>&nbsp;|&nbsp;
        <a class="footer-link" href="http://www.microsoft.com/en-us/legal/intellectualproperty/copyright/default.aspx">Terms of Use</a>&nbsp;
    </div>
    <script src="scripts/jquery-2.1.4.min.js"></script>
    <script src="scripts/jquery-ui-1.11.4.min.js"></script>
    <script src="scripts/angular.min.js"></script>
    <script src="scripts/angular-route.min.js"></script>
    <script src="scripts/angular-messages.min.js"></script>
    <script src="scripts/bootstrap.min.js"></script>
    <script src="scripts/adal.min.js"></script>
    <script src="scripts/adal-angular.min.js"></script>
    <script src="app/all.min.js"></script>
    <script>
        $(document).on('click', '.navbar-collapse.in', function (e) {
            if ($(e.target).is('a') && $(e.target).attr('class') != 'dropdown-toggle') {
                $(this).collapse('hide');
            }
        });
        function toggler(divId) {
            $("#" + divId).toggle();
        }
    </script>
</body>
</html>
>>>>>>> 548ee24c
<|MERGE_RESOLUTION|>--- conflicted
+++ resolved
@@ -1,94 +1,3 @@
-<<<<<<< HEAD
-﻿<!DOCTYPE html>
-<html>
-<head>
-    <meta charset="utf-8">
-    <meta http-equiv="X-UA-Compatible" content="IE=edge">
-    <meta name="viewport" content="width=device-width, initial-scale=1">
-    <title>Carwash</title>
-    <link href="content/css/bootstrap.min.css" rel="stylesheet" />
-    <link href="content/css/bootstrap-theme.min.css" rel="stylesheet" />
-    <link href="content/css/site.min.css" rel="stylesheet" />
-    <link href="content/css/font-awesome.min.css" rel="stylesheet" />
-    <link href="https://code.jquery.com/ui/1.11.4/themes/start/jquery-ui.css" rel="stylesheet" />
-    <script type="text/javascript">  var appInsights = window.appInsights || function (config) { function r(config) { t[config] = function () { var i = arguments; t.queue.push(function () { t[config].apply(t, i) }) } } var t = { config: config }, u = document, e = window, o = "script", s = u.createElement(o), i, f; for (s.src = config.url || "//az416426.vo.msecnd.net/scripts/a/ai.0.js", u.getElementsByTagName(o)[0].parentNode.appendChild(s), t.cookie = u.cookie, t.queue = [], i = ["Event", "Exception", "Metric", "PageView", "Trace"]; i.length;) r("track" + i.pop()); return r("setAuthenticatedUserContext"), r("clearAuthenticatedUserContext"), config.disableExceptionTracking || (i = "onerror", r("_" + i), f = e[i], e[i] = function (config, r, u, e, o) { var s = f && f(config, r, u, e, o); return s !== !0 && t["_" + i](config, r, u, e, o), s }), t }({ instrumentationKey: "84b78541-d81f-49e5-9e45-7295b3b0d38a" }); window.appInsights = appInsights; appInsights.trackPageView();</script>
-</head>
-<body ng-app="carwashApp" ng-controller="homeCtrl" role="document">
-    <div class="loading-dialog" data-loading>
-    </div>
-    <div class="navbar navbar-inverse navbar-fixed-top" role="navigation">
-        <div class="container">
-            <div class="navbar-header">
-                <button type="button" class="navbar-toggle collapsed"
-                        data-toggle="collapse"
-                        data-target=".navbar-collapse">
-                    <span class="icon-bar"></span>
-                    <span class="icon-bar"></span>
-                    <span class="icon-bar"></span>
-                </button>
-                <a class="navbar-brand" href="#/Home"><i class="fa fa-car"></i>&nbsp;C A R W A S H</a>
-            </div>
-            <div class="navbar-collapse collapse">
-                <ul class="nav navbar-nav">
-                    <li ng-class="{ active: isActive('/Calendar') }"><a href="#/Calendar">CALENDAR</a></li>
-                    <li ng-class="{ active: isActive('/Reservation') }"><a href="#/Reservation">RESERVATIONS</a></li>
-                </ul>
-                <ul class="nav navbar-nav navbar-right">
-                    <li ng-hide="userInfo.isAuthenticated" ng-click="login()"><a href="">LOGIN</a></li>
-                    <li class="dropdown" ng-show="userInfo.isAuthenticated">
-                        <a class="dropdown-toggle" data-toggle="dropdown" role="button" aria-haspopup="true" aria-expanded="false">{{userInfo.profile.given_name}} {{userInfo.profile.family_name}}</a>
-                        <ul class="dropdown-menu">
-                            <li><a href="" ng-click="logout()">LOGOUT</a></li>
-                        </ul>
-                    </li>
-                </ul>
-            </div>
-        </div>
-    </div>
-    <div class="container" role="main">
-        <br /><br /><br />
-        <div class="row">
-            <div class="col-xs-12">
-                <div ng-view class="panel-body">
-                </div>
-            </div>
-        </div>
-    </div>
-    <br /><br />
-    <footer>
-        <div class="navbar navbar-inverse navbar-fixed-bottom" id="footer">
-            <div class="footer-div">
-                <button type="button" class="close pull-right grey" aria-label="Close" onclick="toggler('footer');">
-                    <span aria-hidden="true">&times;</span>
-                </button>
-                <a class="footer-link" href="http://www.microsoft.hu">© 2016 Microsoft</a>&nbsp;|&nbsp;
-                <a class="footer-link" href="http://go.microsoft.com/fwlink/?LinkId=521839">Privacy & Cookies</a>&nbsp;|&nbsp;
-                <a class="footer-link" href="http://www.microsoft.com/en-us/legal/intellectualproperty/copyright/default.aspx">Terms of Use</a>&nbsp;
-            </div>
-        </div>
-    </footer>
-    <script src="scripts/jquery-2.1.4.min.js"></script>
-    <script src="scripts/jquery-ui-1.11.4.min.js"></script>
-    <script src="scripts/angular.min.js"></script>
-    <script src="scripts/angular-route.min.js"></script>
-    <script src="scripts/angular-messages.min.js"></script>
-    <script src="scripts/bootstrap.min.js"></script>
-    <script src="scripts/adal.min.js"></script>
-    <script src="scripts/adal-angular.min.js"></script>
-    <script src="app/all.min.js"></script>
-    <script>
-        $(document).on('click', '.navbar-collapse.in', function (e) {
-            if ($(e.target).is('a') && $(e.target).attr('class') != 'dropdown-toggle') {
-                $(this).collapse('hide');
-            }
-        });
-        function toggler(divId) {
-            $("#" + divId).toggle();
-        }
-    </script>
-</body>
-</html>
-=======
 ﻿<!DOCTYPE html>
 <html>
 <head>
@@ -171,5 +80,4 @@
         }
     </script>
 </body>
-</html>
->>>>>>> 548ee24c
+</html>