<<<<<<< HEAD
﻿body {
    font-family: 'Segoe UI';
    background-color: rgb(0, 120, 215);
}

hr {
    margin-top: 3px;
}

.white {
    color: white;
}

.grey {
    color: rgb(157, 157, 157);
}

.orange {
    color: rgb(216,59,1);
}

.red {
    color: rgb(232,17,35);
}

.green {
    color: rgb(16,124,16);
}

.jumbotron {
    background-color: rgb(255, 255, 255);
}

.container .jumbotron,
.container-fluid .jumbotron {
    border-radius: 0;
}

.text-muted {
    color: rgb(255,255,255);
}

.btn {
    border-radius: 0;
    background-color: rgb(0,24,143);
}

.btn-primary {
    background-color: rgb(0,24,143);
    background-image: none;
}

    .btn-primary:hover,
    .btn-primary:focus {
        background-color: rgb(0,32,80);
    }

.form-control {
    border-radius: 0;
}

.badge {
    border-radius: 0;
}

a.list-group-item:hover,
button.list-group-item:hover,
a.list-group-item:focus,
button.list-group-item:focus {
    background-color: rgb(210, 210, 210);
}

.today-emphasize {
    color: rgb(255, 185,0);
    font-weight: bold;
}

.text-danger {
    color: rgb(232,17,35);
}

.navbar-inverse .navbar-brand {
    color: rgb(210, 210, 210);
}

.navbar-inverse .navbar-nav {
    text-transform: uppercase;
}

.list-group-item {
    margin-bottom: 3px;
}

    .list-group-item:first-child {
        border-top-left-radius: 0;
        border-top-right-radius: 0;
    }

    .list-group-item:last-child {
        border-bottom-right-radius: 0;
        border-bottom-left-radius: 0;
    }

.footer-div {
    text-align: center;
    color: rgb(157, 157, 157);
    padding-bottom: 15px;
    padding-top: 15px;
    padding-left: 15px;
    padding-right: 15px;
}

a.footer-link {
    color: rgb(157, 157, 157);
    text-decoration: none;
}

    a.footer-link:hover, a.footer-link:focus {
        color: rgb(255, 255, 255);
    }

.loading-dialog {
    display: none;
    position: fixed;
    z-index: 1000;
    top: 0;
    left: 0;
    height: 100%;
    width: 100%;
    background: rgba( 0, 0, 0, .4 ) url('../img/loading.gif') 50% 50% no-repeat;
}

.hidehover a {
    color: #FFFFFF;
    text-decoration: none;
}
=======
﻿body {
    font-family: 'Segoe UI';
    overflow-x: hidden;
    background-color: rgb(230, 230, 230);
}

hr {
    margin-top: 3px;
}

.white {
    color: rgb(216,59,1);
}

.grey {
    color: rgb(157, 157, 157);
}

.orange {
    color: rgb(216,59,1);
}

.red {
    color: rgb(232,17,35);
}

.green {
    color: rgb(16,124,16);
}

.jumbotron {
    background-color: rgba(255, 255, 255, .5);
    padding-bottom: 0px;
}


.container .jumbotron,
.container-fluid .jumbotron {
    border-radius: 0;
}

.text-muted {
    color: rgb(255,255,255);
}

.btn {
    border-radius: 0;
    background-color: rgb(216,59,1);
    border-color: rgb(216,59,1);
}

.btn-primary {
    background-color: rgb(216,59,1);
    background-image: none;
}

.btn-primary[disabled] {
    background-color: rgb(210,210,210);
    border-color: rgb(210,210,210);
}

    .btn-primary:hover,
    .btn-primary:focus {
        background-color: rgb(255,140,0);
        border-color: rgb(216,59,1);
    }

.form-control {
    border-radius: 0;
}

.badge {
    border-radius: 0;
}

a.list-group-item:hover,
button.list-group-item:hover,
a.list-group-item:focus,
button.list-group-item:focus {
    background-color: rgb(210, 210, 210);
}

.today-emphasize {
    color: rgb(216,59,1);
    font-weight: bold;
}

.text-danger {
    color: rgb(232,17,35);
}

.navbar-inverse .navbar-brand {
    color: rgb(210, 210, 210);
}

.navbar-inverse .navbar-nav {
    text-transform: uppercase;
}

.list-group-item {
    margin-bottom: 3px;
}

    .list-group-item:first-child {
        border-top-left-radius: 0;
        border-top-right-radius: 0;
    }

    .list-group-item:last-child {
        border-bottom-right-radius: 0;
        border-bottom-left-radius: 0;
    }

.footer-div {
    text-align: center;
    color: rgb(157, 157, 157);
    padding-bottom: 15px;
    padding-top: 15px;
    padding-left: 15px;
    padding-right: 15px;
}

a.footer-link {
    color: rgb(157, 157, 157);
    text-decoration: none;
}

    a.footer-link:hover, a.footer-link:focus {
        color: rgb(34, 34, 34);
    }

.loading-dialog {
    display: none;
    position: fixed;
    z-index: 1000;
    top: 0;
    left: 0;
    height: 100%;
    width: 100%;
    background: rgba( 0, 0, 0, .4 ) url('../img/loading.gif') 50% 50% no-repeat;
}

.hidehover a {
    color: rgb(216,59,1);
    text-decoration: none;
}
>>>>>>> 548ee24c
<|MERGE_RESOLUTION|>--- conflicted
+++ resolved
@@ -1,141 +1,3 @@
-<<<<<<< HEAD
-﻿body {
-    font-family: 'Segoe UI';
-    background-color: rgb(0, 120, 215);
-}
-
-hr {
-    margin-top: 3px;
-}
-
-.white {
-    color: white;
-}
-
-.grey {
-    color: rgb(157, 157, 157);
-}
-
-.orange {
-    color: rgb(216,59,1);
-}
-
-.red {
-    color: rgb(232,17,35);
-}
-
-.green {
-    color: rgb(16,124,16);
-}
-
-.jumbotron {
-    background-color: rgb(255, 255, 255);
-}
-
-.container .jumbotron,
-.container-fluid .jumbotron {
-    border-radius: 0;
-}
-
-.text-muted {
-    color: rgb(255,255,255);
-}
-
-.btn {
-    border-radius: 0;
-    background-color: rgb(0,24,143);
-}
-
-.btn-primary {
-    background-color: rgb(0,24,143);
-    background-image: none;
-}
-
-    .btn-primary:hover,
-    .btn-primary:focus {
-        background-color: rgb(0,32,80);
-    }
-
-.form-control {
-    border-radius: 0;
-}
-
-.badge {
-    border-radius: 0;
-}
-
-a.list-group-item:hover,
-button.list-group-item:hover,
-a.list-group-item:focus,
-button.list-group-item:focus {
-    background-color: rgb(210, 210, 210);
-}
-
-.today-emphasize {
-    color: rgb(255, 185,0);
-    font-weight: bold;
-}
-
-.text-danger {
-    color: rgb(232,17,35);
-}
-
-.navbar-inverse .navbar-brand {
-    color: rgb(210, 210, 210);
-}
-
-.navbar-inverse .navbar-nav {
-    text-transform: uppercase;
-}
-
-.list-group-item {
-    margin-bottom: 3px;
-}
-
-    .list-group-item:first-child {
-        border-top-left-radius: 0;
-        border-top-right-radius: 0;
-    }
-
-    .list-group-item:last-child {
-        border-bottom-right-radius: 0;
-        border-bottom-left-radius: 0;
-    }
-
-.footer-div {
-    text-align: center;
-    color: rgb(157, 157, 157);
-    padding-bottom: 15px;
-    padding-top: 15px;
-    padding-left: 15px;
-    padding-right: 15px;
-}
-
-a.footer-link {
-    color: rgb(157, 157, 157);
-    text-decoration: none;
-}
-
-    a.footer-link:hover, a.footer-link:focus {
-        color: rgb(255, 255, 255);
-    }
-
-.loading-dialog {
-    display: none;
-    position: fixed;
-    z-index: 1000;
-    top: 0;
-    left: 0;
-    height: 100%;
-    width: 100%;
-    background: rgba( 0, 0, 0, .4 ) url('../img/loading.gif') 50% 50% no-repeat;
-}
-
-.hidehover a {
-    color: #FFFFFF;
-    text-decoration: none;
-}
-=======
 ﻿body {
     font-family: 'Segoe UI';
     overflow-x: hidden;
@@ -281,5 +143,4 @@
 .hidehover a {
     color: rgb(216,59,1);
     text-decoration: none;
-}
->>>>>>> 548ee24c
+}