<<<<<<< HEAD
﻿<?xml version="1.0"?>
<!--
  For more information on how to configure your ASP.NET application, please visit
  http://go.microsoft.com/fwlink/?LinkId=169433
  -->
<configuration>
  <configSections>
    <!-- For more information on Entity Framework configuration, visit http://go.microsoft.com/fwlink/?LinkID=237468 -->
    <section name="entityFramework" type="System.Data.Entity.Internal.ConfigFile.EntityFrameworkSection, EntityFramework, Version=6.0.0.0, Culture=neutral, PublicKeyToken=b77a5c561934e089" requirePermission="false"/>
  </configSections>
  <connectionStrings>
    <add name="MSHUCarWashConnectionString" connectionString="Data Source=(localdb)\MSSQLLocalDB; Initial Catalog=MSHUCarWashContext-20151207160057; Integrated Security=True; MultipleActiveResultSets=True; AttachDbFilename=|DataDirectory|MSHUCarWashContext-20151207160057.mdf" providerName="System.Data.SqlClient"/>
  </connectionStrings>
  <appSettings>
    <add key="ida:Tenant" value="microsoft.onmicrosoft.com"/>
    <add key="ida:Audiences" value="6c1c24aa-e699-43f3-8353-7163b25fd0dd;https://vadkertitestwebapp.azurewebsites.net"/>
    <add key="SlotsPerDay" value="11"/>
    <add key="SteamSlotsOnTuesday" value="8"/>
    <add key="ExceptionalDays" value="2016-01-01:0,0;"/>
    <add key="MontlySlotLimitPerPerson" value="200"/>
    <add key="Admins" value="a-libill@microsoft.com"/>
  </appSettings>
  <!--
    For a description of web.config changes see http://go.microsoft.com/fwlink/?LinkId=235367.

    The following attributes can be set on the <httpRuntime> tag.
      <system.Web>
        <httpRuntime targetFramework="4.5.2" />
      </system.Web>
  -->
  <system.web>
    <compilation debug="true" targetFramework="4.6.1"/>
    <customErrors mode="Off"/>
    <httpRuntime targetFramework="4.5"/>
    <httpModules>
      <add name="ApplicationInsightsWebTracking" type="Microsoft.ApplicationInsights.Web.ApplicationInsightsHttpModule, Microsoft.AI.Web"/>
    </httpModules>
  </system.web>
  <system.codedom>
    <compilers>
      <compiler language="c#;cs;csharp" extension=".cs" type="Microsoft.CodeDom.Providers.DotNetCompilerPlatform.CSharpCodeProvider, Microsoft.CodeDom.Providers.DotNetCompilerPlatform, Version=1.0.0.0, Culture=neutral, PublicKeyToken=31bf3856ad364e35" warningLevel="4" compilerOptions="/langversion:6 /nowarn:1659;1699;1701"/>
      <compiler language="vb;vbs;visualbasic;vbscript" extension=".vb" type="Microsoft.CodeDom.Providers.DotNetCompilerPlatform.VBCodeProvider, Microsoft.CodeDom.Providers.DotNetCompilerPlatform, Version=1.0.0.0, Culture=neutral, PublicKeyToken=31bf3856ad364e35" warningLevel="4" compilerOptions="/langversion:14 /nowarn:41008 /define:_MYTYPE=\&quot;Web\&quot; /optionInfer+"/>
    </compilers>
  </system.codedom>
  <system.webServer>
    <handlers>
      <remove name="ExtensionlessUrlHandler-Integrated-4.0"/>
      <remove name="OPTIONSVerbHandler"/>
      <remove name="TRACEVerbHandler"/>
      <add name="ExtensionlessUrlHandler-Integrated-4.0" path="*." verb="*" type="System.Web.Handlers.TransferRequestHandler" preCondition="integratedMode,runtimeVersionv4.0"/>
    </handlers>
    <validation validateIntegratedModeConfiguration="false"/>
    <modules>
      <remove name="ApplicationInsightsWebTracking"/>
      <add name="ApplicationInsightsWebTracking" type="Microsoft.ApplicationInsights.Web.ApplicationInsightsHttpModule, Microsoft.AI.Web" preCondition="managedHandler"/>
    </modules>
    <!--Setup https only-->
    <rewrite>
      <rules>
        <rule name="RedirectToHttps">
          <match url="(.*)"/>
          <conditions>
            <add input="{HTTPS}" pattern="Off"/>
            <add input="{REQUEST_METHOD}" pattern="^get$|^head$|^post$"/>
          </conditions>
          <action type="Redirect" url="https://{HTTP_HOST}/{R:1}"/>
        </rule>
      </rules>
    </rewrite>
    <staticContent>
      <remove fileExtension=".woff"/>
      <remove fileExtension=".woff2"/>
      <mimeMap fileExtension=".woff" mimeType="application/x-font-woff"/>
      <mimeMap fileExtension=".woff2" mimeType="application/font-woff2"/>
    </staticContent>
  </system.webServer>
  <runtime>
    <assemblyBinding xmlns="urn:schemas-microsoft-com:asm.v1">
      <dependentAssembly>
        <assemblyIdentity name="Microsoft.Owin" publicKeyToken="31bf3856ad364e35" culture="neutral"/>
        <bindingRedirect oldVersion="0.0.0.0-3.0.1.0" newVersion="3.0.1.0"/>
      </dependentAssembly>
    </assemblyBinding>
  </runtime>
  <entityFramework>
    <defaultConnectionFactory type="System.Data.Entity.Infrastructure.LocalDbConnectionFactory, EntityFramework">
      <parameters>
        <parameter value="mssqllocaldb"/>
      </parameters>
    </defaultConnectionFactory>
    <providers>
      <provider invariantName="System.Data.SqlClient" type="System.Data.Entity.SqlServer.SqlProviderServices, EntityFramework.SqlServer"/>
    </providers>
  </entityFramework>
=======
﻿<?xml version="1.0" encoding="utf-8"?>
<!--
  For more information on how to configure your ASP.NET application, please visit
  http://go.microsoft.com/fwlink/?LinkId=169433
  -->
<configuration>
  <configSections>
    <!-- For more information on Entity Framework configuration, visit http://go.microsoft.com/fwlink/?LinkID=237468 -->
    <section name="entityFramework" type="System.Data.Entity.Internal.ConfigFile.EntityFrameworkSection, EntityFramework, Version=6.0.0.0, Culture=neutral, PublicKeyToken=b77a5c561934e089" requirePermission="false" />
  </configSections>
  <connectionStrings>
    <add name="MSHUCarWashConnectionString" connectionString="Data Source=(localdb)\MSSQLLocalDB; Initial Catalog=MSHUCarWashContext-20151207160057; Integrated Security=True; MultipleActiveResultSets=True; AttachDbFilename=|DataDirectory|MSHUCarWashContext-20151207160057.mdf" providerName="System.Data.SqlClient" />
  </connectionStrings>
  <appSettings>
    <add key="ida:Tenant" value="microsoft.onmicrosoft.com" />
    <add key="ida:Audiences" value="6c1c24aa-e699-43f3-8353-7163b25fd0dd;https://mshucarwash.azurewebsites.net" />
    <add key="SlotsPerDay" value="11" />
    <add key="SteamSlotsOnTuesday" value="8" />
    <add key="ExceptionalDays" value="2016-01-01:0,0;" />
    <add key="MontlySlotLimitPerPerson" value="200" />
    <add key="Admins" value="a-libill@microsoft.com" />
  </appSettings>
  <!--
    For a description of web.config changes see http://go.microsoft.com/fwlink/?LinkId=235367.

    The following attributes can be set on the <httpRuntime> tag.
      <system.Web>
        <httpRuntime targetFramework="4.5.2" />
      </system.Web>
  -->
  <system.web>
    <compilation debug="true" targetFramework="4.6.1" />
    <customErrors mode="Off" />
    <httpRuntime targetFramework="4.6.1" />
    <httpModules>
      <add name="ApplicationInsightsWebTracking" type="Microsoft.ApplicationInsights.Web.ApplicationInsightsHttpModule, Microsoft.AI.Web" />
    </httpModules>
  </system.web>
  <system.webServer>
    <handlers>
      <remove name="ExtensionlessUrlHandler-Integrated-4.0" />
      <remove name="OPTIONSVerbHandler" />
      <remove name="TRACEVerbHandler" />
      <add name="ExtensionlessUrlHandler-Integrated-4.0" path="*." verb="*" type="System.Web.Handlers.TransferRequestHandler" preCondition="integratedMode,runtimeVersionv4.0" />
    </handlers>
    <validation validateIntegratedModeConfiguration="false" />
    <modules>
      <remove name="ApplicationInsightsWebTracking" />
      <add name="ApplicationInsightsWebTracking" type="Microsoft.ApplicationInsights.Web.ApplicationInsightsHttpModule, Microsoft.AI.Web" preCondition="managedHandler" />
    </modules>
    <!--Setup https only-->
    <rewrite>
      <rules>
        <rule name="RedirectToHttps">
          <match url="(.*)" />
          <conditions>
            <add input="{HTTPS}" pattern="Off" />
            <add input="{REQUEST_METHOD}" pattern="^get$|^head$|^post$" />
          </conditions>
          <action type="Redirect" url="https://{HTTP_HOST}/{R:1}" />
        </rule>
      </rules>
    </rewrite>
    <staticContent>
      <remove fileExtension=".woff" />
      <remove fileExtension=".woff2" />
      <mimeMap fileExtension=".woff" mimeType="application/x-font-woff" />
      <mimeMap fileExtension=".woff2" mimeType="application/font-woff2" />
    </staticContent>
  </system.webServer>
  <runtime>
    <assemblyBinding xmlns="urn:schemas-microsoft-com:asm.v1">
      <dependentAssembly>
        <assemblyIdentity name="Microsoft.Owin" publicKeyToken="31bf3856ad364e35" culture="neutral" />
        <bindingRedirect oldVersion="0.0.0.0-3.0.1.0" newVersion="3.0.1.0" />
      </dependentAssembly>
      <dependentAssembly>
        <assemblyIdentity name="Microsoft.AI.Agent.Intercept" publicKeyToken="31bf3856ad364e35" culture="neutral" />
        <bindingRedirect oldVersion="0.0.0.0-2.0.1.0" newVersion="2.0.1.0" />
      </dependentAssembly>
    </assemblyBinding>
  </runtime>
  <entityFramework>
    <defaultConnectionFactory type="System.Data.Entity.Infrastructure.LocalDbConnectionFactory, EntityFramework">
      <parameters>
        <parameter value="mssqllocaldb" />
      </parameters>
    </defaultConnectionFactory>
    <providers>
      <provider invariantName="System.Data.SqlClient" type="System.Data.Entity.SqlServer.SqlProviderServices, EntityFramework.SqlServer" />
    </providers>
  </entityFramework>
  <system.codedom>
    <compilers>
      <compiler language="c#;cs;csharp" extension=".cs" type="Microsoft.CodeDom.Providers.DotNetCompilerPlatform.CSharpCodeProvider, Microsoft.CodeDom.Providers.DotNetCompilerPlatform, Version=1.0.0.0, Culture=neutral, PublicKeyToken=31bf3856ad364e35" warningLevel="4" compilerOptions="/langversion:6 /nowarn:1659;1699;1701" />
      <compiler language="vb;vbs;visualbasic;vbscript" extension=".vb" type="Microsoft.CodeDom.Providers.DotNetCompilerPlatform.VBCodeProvider, Microsoft.CodeDom.Providers.DotNetCompilerPlatform, Version=1.0.0.0, Culture=neutral, PublicKeyToken=31bf3856ad364e35" warningLevel="4" compilerOptions="/langversion:14 /nowarn:41008 /define:_MYTYPE=\&quot;Web\&quot; /optionInfer+" />
    </compilers>
  </system.codedom>
>>>>>>> 548ee24c
</configuration><|MERGE_RESOLUTION|>--- conflicted
+++ resolved
@@ -1,99 +1,3 @@
-<<<<<<< HEAD
-﻿<?xml version="1.0"?>
-<!--
-  For more information on how to configure your ASP.NET application, please visit
-  http://go.microsoft.com/fwlink/?LinkId=169433
-  -->
-<configuration>
-  <configSections>
-    <!-- For more information on Entity Framework configuration, visit http://go.microsoft.com/fwlink/?LinkID=237468 -->
-    <section name="entityFramework" type="System.Data.Entity.Internal.ConfigFile.EntityFrameworkSection, EntityFramework, Version=6.0.0.0, Culture=neutral, PublicKeyToken=b77a5c561934e089" requirePermission="false"/>
-  </configSections>
-  <connectionStrings>
-    <add name="MSHUCarWashConnectionString" connectionString="Data Source=(localdb)\MSSQLLocalDB; Initial Catalog=MSHUCarWashContext-20151207160057; Integrated Security=True; MultipleActiveResultSets=True; AttachDbFilename=|DataDirectory|MSHUCarWashContext-20151207160057.mdf" providerName="System.Data.SqlClient"/>
-  </connectionStrings>
-  <appSettings>
-    <add key="ida:Tenant" value="microsoft.onmicrosoft.com"/>
-    <add key="ida:Audiences" value="6c1c24aa-e699-43f3-8353-7163b25fd0dd;https://vadkertitestwebapp.azurewebsites.net"/>
-    <add key="SlotsPerDay" value="11"/>
-    <add key="SteamSlotsOnTuesday" value="8"/>
-    <add key="ExceptionalDays" value="2016-01-01:0,0;"/>
-    <add key="MontlySlotLimitPerPerson" value="200"/>
-    <add key="Admins" value="a-libill@microsoft.com"/>
-  </appSettings>
-  <!--
-    For a description of web.config changes see http://go.microsoft.com/fwlink/?LinkId=235367.
-
-    The following attributes can be set on the <httpRuntime> tag.
-      <system.Web>
-        <httpRuntime targetFramework="4.5.2" />
-      </system.Web>
-  -->
-  <system.web>
-    <compilation debug="true" targetFramework="4.6.1"/>
-    <customErrors mode="Off"/>
-    <httpRuntime targetFramework="4.5"/>
-    <httpModules>
-      <add name="ApplicationInsightsWebTracking" type="Microsoft.ApplicationInsights.Web.ApplicationInsightsHttpModule, Microsoft.AI.Web"/>
-    </httpModules>
-  </system.web>
-  <system.codedom>
-    <compilers>
-      <compiler language="c#;cs;csharp" extension=".cs" type="Microsoft.CodeDom.Providers.DotNetCompilerPlatform.CSharpCodeProvider, Microsoft.CodeDom.Providers.DotNetCompilerPlatform, Version=1.0.0.0, Culture=neutral, PublicKeyToken=31bf3856ad364e35" warningLevel="4" compilerOptions="/langversion:6 /nowarn:1659;1699;1701"/>
-      <compiler language="vb;vbs;visualbasic;vbscript" extension=".vb" type="Microsoft.CodeDom.Providers.DotNetCompilerPlatform.VBCodeProvider, Microsoft.CodeDom.Providers.DotNetCompilerPlatform, Version=1.0.0.0, Culture=neutral, PublicKeyToken=31bf3856ad364e35" warningLevel="4" compilerOptions="/langversion:14 /nowarn:41008 /define:_MYTYPE=\&quot;Web\&quot; /optionInfer+"/>
-    </compilers>
-  </system.codedom>
-  <system.webServer>
-    <handlers>
-      <remove name="ExtensionlessUrlHandler-Integrated-4.0"/>
-      <remove name="OPTIONSVerbHandler"/>
-      <remove name="TRACEVerbHandler"/>
-      <add name="ExtensionlessUrlHandler-Integrated-4.0" path="*." verb="*" type="System.Web.Handlers.TransferRequestHandler" preCondition="integratedMode,runtimeVersionv4.0"/>
-    </handlers>
-    <validation validateIntegratedModeConfiguration="false"/>
-    <modules>
-      <remove name="ApplicationInsightsWebTracking"/>
-      <add name="ApplicationInsightsWebTracking" type="Microsoft.ApplicationInsights.Web.ApplicationInsightsHttpModule, Microsoft.AI.Web" preCondition="managedHandler"/>
-    </modules>
-    <!--Setup https only-->
-    <rewrite>
-      <rules>
-        <rule name="RedirectToHttps">
-          <match url="(.*)"/>
-          <conditions>
-            <add input="{HTTPS}" pattern="Off"/>
-            <add input="{REQUEST_METHOD}" pattern="^get$|^head$|^post$"/>
-          </conditions>
-          <action type="Redirect" url="https://{HTTP_HOST}/{R:1}"/>
-        </rule>
-      </rules>
-    </rewrite>
-    <staticContent>
-      <remove fileExtension=".woff"/>
-      <remove fileExtension=".woff2"/>
-      <mimeMap fileExtension=".woff" mimeType="application/x-font-woff"/>
-      <mimeMap fileExtension=".woff2" mimeType="application/font-woff2"/>
-    </staticContent>
-  </system.webServer>
-  <runtime>
-    <assemblyBinding xmlns="urn:schemas-microsoft-com:asm.v1">
-      <dependentAssembly>
-        <assemblyIdentity name="Microsoft.Owin" publicKeyToken="31bf3856ad364e35" culture="neutral"/>
-        <bindingRedirect oldVersion="0.0.0.0-3.0.1.0" newVersion="3.0.1.0"/>
-      </dependentAssembly>
-    </assemblyBinding>
-  </runtime>
-  <entityFramework>
-    <defaultConnectionFactory type="System.Data.Entity.Infrastructure.LocalDbConnectionFactory, EntityFramework">
-      <parameters>
-        <parameter value="mssqllocaldb"/>
-      </parameters>
-    </defaultConnectionFactory>
-    <providers>
-      <provider invariantName="System.Data.SqlClient" type="System.Data.Entity.SqlServer.SqlProviderServices, EntityFramework.SqlServer"/>
-    </providers>
-  </entityFramework>
-=======
 ﻿<?xml version="1.0" encoding="utf-8"?>
 <!--
   For more information on how to configure your ASP.NET application, please visit
@@ -192,5 +96,4 @@
       <compiler language="vb;vbs;visualbasic;vbscript" extension=".vb" type="Microsoft.CodeDom.Providers.DotNetCompilerPlatform.VBCodeProvider, Microsoft.CodeDom.Providers.DotNetCompilerPlatform, Version=1.0.0.0, Culture=neutral, PublicKeyToken=31bf3856ad364e35" warningLevel="4" compilerOptions="/langversion:14 /nowarn:41008 /define:_MYTYPE=\&quot;Web\&quot; /optionInfer+" />
     </compilers>
   </system.codedom>
->>>>>>> 548ee24c
 </configuration>