﻿<Project Sdk="Microsoft.NET.Sdk">
  <PropertyGroup>
    <TargetFramework>netstandard2.0</TargetFramework>
    <AzureFunctionsVersion>v2</AzureFunctionsVersion>
  </PropertyGroup>
  <ItemGroup>
    <None Remove="emailservice-logicapp.json" />
  </ItemGroup>
  <ItemGroup>
    <Content Include="emailservice-logicapp.json">
      <CopyToPublishDirectory>PreserveNewest</CopyToPublishDirectory>
    </Content>
  </ItemGroup>
  <ItemGroup>
    <PackageReference Include="Microsoft.Azure.ServiceBus" Version="3.2.1" />
<<<<<<< HEAD
    <PackageReference Include="Microsoft.EntityFrameworkCore" Version="2.1.2" />
    <PackageReference Include="Microsoft.EntityFrameworkCore.SqlServer" Version="2.1.2" />
    <PackageReference Include="Microsoft.Extensions.Identity.Stores" Version="2.1.3" />
=======
    <PackageReference Include="Microsoft.EntityFrameworkCore" Version="2.1.4" />
    <PackageReference Include="Microsoft.EntityFrameworkCore.SqlServer" Version="2.1.4" />
    <PackageReference Include="Microsoft.Extensions.Identity.Stores" Version="2.1.6" />
    <PackageReference Include="Microsoft.Extensions.Logging.Debug" Version="2.1.1" />
>>>>>>> bd90096f
    <PackageReference Include="Microsoft.NET.Sdk.Functions" Version="1.0.24" />
  </ItemGroup>
  <ItemGroup>
    <ProjectReference Include="..\MSHU.CarWash.ClassLibrary\MSHU.CarWash.ClassLibrary.csproj" />
  </ItemGroup>
  <ItemGroup>
    <None Update="host.json">
      <CopyToOutputDirectory>PreserveNewest</CopyToOutputDirectory>
    </None>
    <None Update="settings.json">
      <CopyToOutputDirectory>PreserveNewest</CopyToOutputDirectory>
      <CopyToPublishDirectory>Never</CopyToPublishDirectory>
    </None>
    <None Update="local.settings.json">
      <CopyToOutputDirectory>PreserveNewest</CopyToOutputDirectory>
      <CopyToPublishDirectory>Never</CopyToPublishDirectory>
    </None>
  </ItemGroup>
</Project><|MERGE_RESOLUTION|>--- conflicted
+++ resolved
@@ -13,16 +13,10 @@
   </ItemGroup>
   <ItemGroup>
     <PackageReference Include="Microsoft.Azure.ServiceBus" Version="3.2.1" />
-<<<<<<< HEAD
-    <PackageReference Include="Microsoft.EntityFrameworkCore" Version="2.1.2" />
-    <PackageReference Include="Microsoft.EntityFrameworkCore.SqlServer" Version="2.1.2" />
-    <PackageReference Include="Microsoft.Extensions.Identity.Stores" Version="2.1.3" />
-=======
     <PackageReference Include="Microsoft.EntityFrameworkCore" Version="2.1.4" />
     <PackageReference Include="Microsoft.EntityFrameworkCore.SqlServer" Version="2.1.4" />
     <PackageReference Include="Microsoft.Extensions.Identity.Stores" Version="2.1.6" />
     <PackageReference Include="Microsoft.Extensions.Logging.Debug" Version="2.1.1" />
->>>>>>> bd90096f
     <PackageReference Include="Microsoft.NET.Sdk.Functions" Version="1.0.24" />
   </ItemGroup>
   <ItemGroup>
